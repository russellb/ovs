/* Copyright (c) 2008 The Board of Trustees of The Leland Stanford
 * Junior University
 *
 * We are making the OpenFlow specification and associated documentation
 * (Software) available for public use and benefit with the expectation
 * that others will use, modify and enhance the Software and contribute
 * those enhancements back to the community. However, since we would
 * like to make the Software available for broadest use, with as few
 * restrictions as possible permission is hereby granted, free of
 * charge, to any person obtaining a copy of this Software to deal in
 * the Software under the copyrights without restriction, including
 * without limitation the rights to use, copy, modify, merge, publish,
 * distribute, sublicense, and/or sell copies of the Software, and to
 * permit persons to whom the Software is furnished to do so, subject to
 * the following conditions:
 *
 * The above copyright notice and this permission notice shall be
 * included in all copies or substantial portions of the Software.
 *
 * THE SOFTWARE IS PROVIDED "AS IS", WITHOUT WARRANTY OF ANY KIND,
 * EXPRESS OR IMPLIED, INCLUDING BUT NOT LIMITED TO THE WARRANTIES OF
 * MERCHANTABILITY, FITNESS FOR A PARTICULAR PURPOSE AND
 * NONINFRINGEMENT.  IN NO EVENT SHALL THE AUTHORS OR COPYRIGHT HOLDERS
 * BE LIABLE FOR ANY CLAIM, DAMAGES OR OTHER LIABILITY, WHETHER IN AN
 * ACTION OF CONTRACT, TORT OR OTHERWISE, ARISING FROM, OUT OF OR IN
 * CONNECTION WITH THE SOFTWARE OR THE USE OR OTHER DEALINGS IN THE
 * SOFTWARE.
 *
 * The name and trademarks of copyright holder(s) may NOT be used in
 * advertising or publicity pertaining to the Software or any
 * derivatives without specific, written prior permission.
 */

#include <config.h>
#include "vconn.h"
#include <assert.h>
#include <errno.h>
#include <inttypes.h>
#include <netdb.h>
#include <poll.h>
#include <sys/types.h>
#include <sys/un.h>
#include <stdlib.h>
#include <string.h>
#include <unistd.h>
#include "ofpbuf.h"
#include "openflow.h"
#include "packets.h"
#include "poll-loop.h"
#include "socket-util.h"
#include "util.h"
#include "vconn-provider.h"
#include "vconn-stream.h"

#include "vlog.h"
#define THIS_MODULE VLM_vconn_unix

/* Active UNIX socket. */

/* Number of unix sockets created so far, to ensure binding path uniqueness. */
static int n_unix_sockets;

static int
unix_open(const char *name, char *suffix, struct vconn **vconnp)
{
    const char *connect_path = suffix;
    char bind_path[128];
    int fd;

    sprintf(bind_path, "/tmp/vconn-unix.%ld.%d",
            (long int) getpid(), n_unix_sockets++);
    fd = make_unix_socket(SOCK_STREAM, true, false, bind_path, connect_path);
    if (fd < 0) {
        VLOG_ERR("%s: connection to %s failed: %s",
                 bind_path, connect_path, strerror(-fd));
        return -fd;
    }

    return new_stream_vconn(name, fd, check_connection_completion(fd),
                            0, vconnp);
}

struct vconn_class unix_vconn_class = {
    "unix",                     /* name */
    unix_open,                  /* open */
    NULL,                       /* close */
    NULL,                       /* connect */
    NULL,                       /* accept */
    NULL,                       /* recv */
    NULL,                       /* send */
    NULL,                       /* wait */
};

/* Passive UNIX socket. */

static int punix_accept(int fd, const struct sockaddr *sa, size_t sa_len,
                        struct vconn **vconnp);

static int
punix_open(const char *name, char *suffix, struct pvconn **pvconnp)
{
    int fd;

    fd = make_unix_socket(SOCK_STREAM, true, true, suffix, NULL);
    if (fd < 0) {
        VLOG_ERR("%s: binding failed: %s", suffix, strerror(errno));
        return errno;
    }

    return new_pstream_pvconn("punix", fd, punix_accept, pvconnp);
}

static int
punix_accept(int fd, const struct sockaddr *sa, size_t sa_len,
             struct vconn **vconnp)
{
    const struct sockaddr_un *sun = (const struct sockaddr_un *) sa;
    char name[128];

    if (sa_len >= offsetof(struct sockaddr_un, sun_path)) {
        snprintf(name, sizeof name, "unix:%.*s",
                (int) (sa_len - offsetof(struct sockaddr_un, sun_path)),
                sun->sun_path);
    } else {
        strcpy(name, "unix");
    }
    return new_stream_vconn(name, fd, 0, 0, vconnp);
}

<<<<<<< HEAD
struct pvconn_class punix_pvconn_class = {
    "punix",
    punix_open,
=======
struct vconn_class punix_vconn_class = {
    "punix",                    /* name */
    punix_open,                 /* open */
    NULL,                       /* close */
    NULL,                       /* connect */
    NULL,                       /* accept */
    NULL,                       /* recv */
    NULL,                       /* send */
    NULL,                       /* wait */
>>>>>>> a3d01200
};
<|MERGE_RESOLUTION|>--- conflicted
+++ resolved
@@ -85,7 +85,6 @@
     unix_open,                  /* open */
     NULL,                       /* close */
     NULL,                       /* connect */
-    NULL,                       /* accept */
     NULL,                       /* recv */
     NULL,                       /* send */
     NULL,                       /* wait */
@@ -128,19 +127,7 @@
     return new_stream_vconn(name, fd, 0, 0, vconnp);
 }
 
-<<<<<<< HEAD
 struct pvconn_class punix_pvconn_class = {
     "punix",
     punix_open,
-=======
-struct vconn_class punix_vconn_class = {
-    "punix",                    /* name */
-    punix_open,                 /* open */
-    NULL,                       /* close */
-    NULL,                       /* connect */
-    NULL,                       /* accept */
-    NULL,                       /* recv */
-    NULL,                       /* send */
-    NULL,                       /* wait */
->>>>>>> a3d01200
 };
