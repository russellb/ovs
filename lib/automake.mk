# Copyright (C) 2009, 2010 Nicira Networks, Inc.
#
# Copying and distribution of this file, with or without modification,
# are permitted in any medium without royalty provided the copyright
# notice and this notice are preserved.  This file is offered as-is,
# without warranty of any kind.

noinst_LIBRARIES += lib/libopenvswitch.a

lib_libopenvswitch_a_SOURCES = \
	lib/aes128.c \
	lib/aes128.h \
	lib/backtrace.c \
	lib/backtrace.h \
	lib/bitmap.c \
	lib/bitmap.h \
	lib/byteq.c \
	lib/byteq.h \
	lib/classifier.c \
	lib/classifier.h \
	lib/command-line.c \
	lib/command-line.h \
	lib/compiler.h \
	lib/coverage-counters.h \
	lib/coverage.c \
	lib/coverage.h \
	lib/csum.c \
	lib/csum.h \
	lib/daemon.c \
	lib/daemon.h \
	lib/dhcp-client.c \
	lib/dhcp-client.h \
	lib/dhcp.c \
	lib/dhcp.h \
	lib/dhparams.h \
	lib/dirs.h \
	lib/dynamic-string.c \
	lib/dynamic-string.h \
	lib/fatal-signal.c \
	lib/fatal-signal.h \
	lib/flow.c \
	lib/flow.h \
	lib/hash.c \
	lib/hash.h \
	lib/hmap.c \
	lib/hmap.h \
	lib/json.c \
	lib/json.h \
	lib/jsonrpc.c \
	lib/jsonrpc.h \
	lib/leak-checker.c \
	lib/leak-checker.h \
	lib/learning-switch.c \
	lib/learning-switch.h \
	lib/list.c \
	lib/list.h \
	lib/lockfile.c \
	lib/lockfile.h \
	lib/mac-learning.c \
	lib/mac-learning.h \
	lib/netdev-gre.c \
	lib/netdev-linux.c \
	lib/netdev-provider.h \
	lib/netdev.c \
	lib/netdev.h \
	lib/ofp-print.c \
	lib/ofp-print.h \
	lib/ofpbuf.c \
	lib/ofpbuf.h \
	lib/ovsdb-data.c \
	lib/ovsdb-data.h \
	lib/ovsdb-error.c \
	lib/ovsdb-error.h \
	lib/ovsdb-idl-provider.h \
	lib/ovsdb-idl.c \
	lib/ovsdb-idl.h \
	lib/ovsdb-parser.c \
	lib/ovsdb-parser.h \
	lib/ovsdb-types.c \
	lib/ovsdb-types.h \
	lib/packets.c \
	lib/packets.h \
	lib/pcap.c \
	lib/pcap.h \
	lib/poll-loop.c \
	lib/poll-loop.h \
	lib/port-array.c \
	lib/port-array.h \
	lib/process.c \
	lib/process.h \
	lib/queue.c \
	lib/queue.h \
	lib/random.c \
	lib/random.h \
	lib/rconn.c \
	lib/rconn.h \
	lib/reconnect.c \
	lib/reconnect.h \
	lib/rtnetlink.c \
	lib/rtnetlink.h \
	lib/sat-math.h \
	lib/sha1.c \
	lib/sha1.h \
	lib/shash.c \
	lib/shash.h \
	lib/signals.c \
	lib/signals.h \
	lib/socket-util.c \
	lib/socket-util.h \
	lib/sort.c \
	lib/sort.h \
	lib/stp.c \
	lib/stp.h \
	lib/stream-fd.c \
	lib/stream-fd.h \
	lib/stream-provider.h \
	lib/stream-ssl.h \
	lib/stream-tcp.c \
	lib/stream-unix.c \
	lib/stream.c \
	lib/stream.h \
	lib/string.h \
	lib/svec.c \
	lib/svec.h \
	lib/tag.c \
	lib/tag.h \
	lib/timeval.c \
	lib/timeval.h \
	lib/type-props.h \
	lib/unaligned.h \
	lib/unicode.c \
	lib/unicode.h \
	lib/unixctl.c \
	lib/unixctl.h \
	lib/util.c \
	lib/util.h \
	lib/uuid.c \
	lib/uuid.h \
	lib/valgrind.h \
	lib/vconn-provider.h \
	lib/vconn-stream.c \
	lib/vconn.c \
	lib/vconn.h \
	lib/vlog-modules.def \
	lib/vlog.c \
	lib/vlog.h \
	lib/xfif-linux.c \
	lib/xfif-netdev.c \
	lib/xfif-provider.h \
	lib/xfif.c \
	lib/xfif.h \
	lib/xflow-util.c \
	lib/xflow-util.h \
	lib/xtoxll.h
nodist_lib_libopenvswitch_a_SOURCES = \
	lib/coverage-counters.c \
	lib/dirs.c
CLEANFILES += $(nodist_lib_libopenvswitch_a_SOURCES)

noinst_LIBRARIES += lib/libsflow.a
lib_libsflow_a_SOURCES = \
	lib/sflow_api.h \
	lib/sflow.h \
	lib/sflow_agent.c \
	lib/sflow_sampler.c \
	lib/sflow_poller.c \
	lib/sflow_receiver.c
lib_libsflow_a_CFLAGS = $(AM_CFLAGS)
if HAVE_WNO_UNUSED
lib_libsflow_a_CFLAGS += -Wno-unused
endif

if HAVE_NETLINK
lib_libopenvswitch_a_SOURCES += \
	lib/netlink-protocol.h \
	lib/netlink.c \
	lib/netlink.h
endif

if HAVE_OPENSSL
lib_libopenvswitch_a_SOURCES += lib/stream-ssl.c
nodist_lib_libopenvswitch_a_SOURCES += lib/dhparams.c
lib/dhparams.c: lib/dh1024.pem lib/dh2048.pem lib/dh4096.pem
	(echo '#include "lib/dhparams.h"' &&				\
	 openssl dhparam -C -in $(srcdir)/lib/dh1024.pem -noout &&	\
	 openssl dhparam -C -in $(srcdir)/lib/dh2048.pem -noout &&	\
	 openssl dhparam -C -in $(srcdir)/lib/dh4096.pem -noout)	\
	| sed 's/\(get_dh[0-9]*\)()/\1(void)/' > lib/dhparams.c.tmp
	mv lib/dhparams.c.tmp lib/dhparams.c
endif

EXTRA_DIST += \
	lib/dh1024.pem \
	lib/dh2048.pem \
	lib/dh4096.pem \
	lib/dhparams.h

EXTRA_DIST += \
	lib/common-syn.man \
	lib/common.man \
	lib/daemon-syn.man \
	lib/daemon.man \
	lib/leak-checker.man \
	lib/ssl-bootstrap-syn.man \
	lib/ssl-bootstrap.man \
	lib/ssl-peer-ca-cert.man \
	lib/ssl-syn.man \
<<<<<<< HEAD
	lib/ssl.man \
=======
	lib/unixctl.man \
	lib/unixctl-syn.man \
>>>>>>> ca247927
	lib/vconn-active.man \
	lib/vconn-passive.man \
	lib/vlog-syn.man \
	lib/vlog-unixctl.man \
	lib/vlog.man \
	lib/xfif.man


lib/dirs.c: Makefile
	($(ro_c) && \
	 echo 'const char ovs_pkgdatadir[] = "$(pkgdatadir)";' && \
	 echo 'const char ovs_rundir[] = "@RUNDIR@";' && \
	 echo 'const char ovs_logdir[] = "@LOGDIR@";' && \
	 echo 'const char ovs_bindir[] = "$(bindir)";') > lib/dirs.c.tmp
	mv lib/dirs.c.tmp lib/dirs.c

install-data-local:
	$(MKDIR_P) $(DESTDIR)$(RUNDIR)
	$(MKDIR_P) $(DESTDIR)$(PKIDIR)
	$(MKDIR_P) $(DESTDIR)$(LOGDIR)

# All the source files that have coverage counters.
COVERAGE_FILES = \
	lib/flow.c \
	lib/hmap.c \
	lib/lockfile.c \
	lib/mac-learning.c \
	lib/netdev-linux.c \
	lib/netdev.c \
	lib/netlink.c \
	lib/poll-loop.c \
	lib/process.c \
	lib/rconn.c \
	lib/rtnetlink.c \
	lib/stream.c \
	lib/timeval.c \
	lib/unixctl.c \
	lib/util.c \
	lib/vconn.c \
	lib/xfif.c \
	lib/xflow-util.c \
	ofproto/ofproto.c \
	ofproto/pktbuf.c \
	ofproto/wdp.c \
	ofproto/wdp-xflow.c \
	vswitchd/bridge.c \
	vswitchd/ovs-brcompatd.c
lib/coverage-counters.c: $(COVERAGE_FILES) lib/coverage-scan.pl
	(cd $(srcdir) && $(PERL) lib/coverage-scan.pl $(COVERAGE_FILES)) > $@.tmp
	mv $@.tmp $@
EXTRA_DIST += lib/coverage-scan.pl<|MERGE_RESOLUTION|>--- conflicted
+++ resolved
@@ -205,19 +205,15 @@
 	lib/ssl-bootstrap.man \
 	lib/ssl-peer-ca-cert.man \
 	lib/ssl-syn.man \
-<<<<<<< HEAD
 	lib/ssl.man \
-=======
 	lib/unixctl.man \
 	lib/unixctl-syn.man \
->>>>>>> ca247927
 	lib/vconn-active.man \
 	lib/vconn-passive.man \
 	lib/vlog-syn.man \
 	lib/vlog-unixctl.man \
 	lib/vlog.man \
 	lib/xfif.man
-
 
 lib/dirs.c: Makefile
 	($(ro_c) && \
